--- conflicted
+++ resolved
@@ -4,11 +4,8 @@
 [![License](https://img.shields.io/badge/license-MIT-green.svg)](LICENSE)
 [![Performance](https://img.shields.io/badge/performance-sub--millisecond-brightgreen.svg)](https://github.com/anibjoshi/symbolica)
 
-<<<<<<< HEAD
+
 **Symbolica** is a rule engine for AI agents that need deterministic, explainable reasoning. Replace unreliable LLM reasoning with fast, consistent rule evaluation.
-=======
-**Symbolica** is a focused rule engine designed for AI agents that need deterministic, explainable reasoning. It replaces unreliable LLM reasoning with fast, consistent rule evaluation.
->>>>>>> 78c2b7ba
 
 ## Why Symbolica?
 
@@ -16,30 +13,18 @@
 
 **Perfect for:**
 - **AI Agent Decision Making** - Replace LLM reasoning with reliable rules
-<<<<<<< HEAD
 - **Business Logic** - Customer approval, pricing, risk assessment  
 - **Workflow Automation** - Multi-step processes with rule chaining
-=======
-- **Business Rules** - Customer approval, pricing, risk assessment  
-- **Workflow Logic** - Conditional processing and routing
->>>>>>> 78c2b7ba
 - **Compliance** - Policy enforcement with audit trails
 
 ## Key Features
 
 - **Sub-millisecond execution** - 6,000+ executions per second
 - **Clean explanations** - Perfect for LLM integration
-<<<<<<< HEAD
 - **Rule chaining** - Create workflows by triggering rules
 - **Backward chaining** - Find which rules can achieve goals
 - **Flexible syntax** - Simple strings or nested logical structures
 - **Zero dependencies** - Just PyYAML
-=======
-- **Scales to 1000+ rules** - DAG-based dependency resolution
-- **Backward chaining** - Find which rules can achieve goals
-- **Simple YAML syntax** - Easy to read and maintain
-- **Zero overengineering** - Just what you need, nothing more
->>>>>>> 78c2b7ba
 
 ## Installation
 
@@ -49,12 +34,7 @@
 
 ## Quick Start
 
-<<<<<<< HEAD
 ### Define Rules
-=======
-### 1. Define Rules in YAML
->>>>>>> 78c2b7ba
-
 ```yaml
 rules:
   - id: "vip_customer"
@@ -63,10 +43,6 @@
     actions:
       approved: true
       credit_limit: 50000
-<<<<<<< HEAD
-=======
-      message: "VIP customer approved"
->>>>>>> 78c2b7ba
     tags: ["vip", "approval"]
   
   - id: "regular_customer" 
@@ -85,22 +61,13 @@
     tags: ["risk", "rejection"]
 ```
 
-<<<<<<< HEAD
+
 ### Execute Rules
-=======
-### 2. Execute Rules
->>>>>>> 78c2b7ba
-
 ```python
 from symbolica import Engine, facts
 
-<<<<<<< HEAD
 # Load rules
 engine = Engine.from_yaml("rules.yaml")
-=======
-# Load rules from YAML
-engine = Engine.from_yaml("customer_approval.yaml")
->>>>>>> 78c2b7ba
 
 # Define customer data
 customer = facts(
@@ -116,11 +83,7 @@
 print(f"Approved: {result.verdict['approved']}")
 print(f"Credit Limit: ${result.verdict['credit_limit']:,}")
 print(f"Execution Time: {result.execution_time_ms:.2f}ms")
-<<<<<<< HEAD
-=======
-
-# Get clean reasoning for LLM
->>>>>>> 78c2b7ba
+
 print(f"Reasoning: {result.reasoning}")
 ```
 
@@ -129,7 +92,6 @@
 Approved: True
 Credit Limit: $50,000
 Execution Time: 0.15ms
-<<<<<<< HEAD
 Reasoning: ✓ vip_customer: customer_tier(vip) == 'vip' AND credit_score(800) > 750
 ```
 
@@ -143,28 +105,12 @@
 Customer approval decision:
 {llm_context['verdict']}
 
-=======
-Reasoning: Rule 'vip_customer' fired because: customer_tier(vip) == 'vip' AND credit_score(800) > 750
-```
-
-### 3. LLM Integration
-
-```python
-# Get LLM-friendly context
-llm_context = result.get_llm_context()
-
-# Send to your LLM
-prompt = f"""
-Customer approval decision:
-{llm_context['verdict']}
-
->>>>>>> 78c2b7ba
+
 Reasoning: {llm_context['reasoning']}
 Rules fired: {llm_context['fired_rules']}
 """
 ```
 
-<<<<<<< HEAD
 ## Advanced Features
 
 ### Structured Conditions
@@ -267,93 +213,6 @@
 
 # Load from multiple files
 engine = Engine.from_yaml(["approval.yaml", "pricing.yaml", "notifications.yaml"])
-=======
-## Backward Chaining
-
-Find which rules can achieve your goals:
-
-```python
-from symbolica import goal
-
-# What rules can approve a customer?
-approval_goal = goal(approved=True)
-supporting_rules = engine.find_rules_for_goal(approval_goal)
-
-for rule in supporting_rules:
-    print(f"Rule '{rule.id}' can approve: {rule.condition}")
-
-# Can this customer get approved?
-can_approve = engine.can_achieve_goal(approval_goal, customer)
-print(f"Customer can be approved: {can_approve}")
-```
-
-**Output:**
-```
-Rule 'vip_customer' can approve: customer_tier == 'vip' and credit_score > 750
-Rule 'regular_customer' can approve: credit_score > 650 and annual_income > 50000
-Customer can be approved: True
-```
-
-## Core Concepts
-
-### Rules
-Each rule has:
-- **ID** - Unique identifier
-- **Priority** - Higher numbers execute first
-- **Condition** - Boolean expression to evaluate
-- **Actions** - What happens when condition is true
-- **Tags** - Optional metadata
-
-### Facts
-Input data for rules:
-```python
-customer = facts(
-    credit_score=750,
-    annual_income=80000,
-    customer_tier="regular"
-)
-
-# Or use dictionaries
-result = engine.reason({
-    "credit_score": 750,
-    "annual_income": 80000
-})
-```
-
-### Execution Result
-Contains:
-- **Verdict** - Combined output from all fired rules
-- **Fired Rules** - List of rules that executed
-- **Reasoning** - Human-readable explanation
-- **Execution Time** - Performance metrics
-
-## Advanced Usage
-
-### Multiple Rule Files
-
-```python
-# Load from directory
-engine = Engine.from_yaml("rules/")
-
-# Load from multiple files
-engine = Engine.from_yaml(["approval.yaml", "pricing.yaml"])
-```
-
-### Structured Conditions
-
-```yaml
-rules:
-  - id: "complex_approval"
-    condition:
-      all:
-        - "credit_score > 650"
-        - any:
-          - "customer_tier == 'vip'"
-          - "annual_income > 100000"
-        - not: "previous_defaults > 2"
-    actions:
-      approved: true
->>>>>>> 78c2b7ba
 ```
 
 ### Custom Functions
@@ -384,8 +243,6 @@
 ```
 
 ## Architecture
-<<<<<<< HEAD
-
 Symbolica uses a clean, focused architecture:
 
 ```
@@ -468,56 +325,6 @@
 except ValidationError as e:
     print(f"Invalid rules: {e}")
 ```
-=======
-
-Symbolica uses a clean, focused architecture:
-
-```
-┌─────────────────────────────────────────┐
-│              Public API                 │
-│     Engine, facts, goal, from_yaml      │
-├─────────────────────────────────────────┤
-│               Core Models               │
-│   Rule, Facts, ExecutionResult, Goal   │
-├─────────────────────────────────────────┤
-│               Evaluation                │
-│    ASTEvaluator, DAGExecutor           │
-├─────────────────────────────────────────┤
-│            Internal Systems             │
-│    YAML Parser, Dependency Analysis    │
-└─────────────────────────────────────────┘
-```
-
-### Key Components
-
-- **Engine** - Main orchestrator for rule execution
-- **ASTEvaluator** - Fast expression evaluation with detailed tracing
-- **DAGExecutor** - Dependency-aware rule execution 
-- **BackwardChainer** - Reverse search for goal achievement
-
-## Testing
-
-```python
-# Test conditions directly
-result = engine.test_condition("credit_score > 650", customer)
-print(f"Condition result: {result}")
-
-# Validate rules before deployment
-try:
-    engine = Engine.from_yaml("rules.yaml")
-    print("Rules are valid")
-except ValidationError as e:
-    print(f"Invalid rules: {e}")
-```
-
-## Examples
-
-Check out the [examples/](examples/) directory:
-
-- **[basic_example.py](examples/basic_example.py)** - Customer approval workflow
-- **[simple_backward_search_example.py](examples/simple_backward_search_example.py)** - Goal-directed reasoning
-- **[comprehensive_example.py](examples/comprehensive_example.py)** - Complex business rules
->>>>>>> 78c2b7ba
 
 ## Configuration
 
@@ -534,8 +341,6 @@
 except EvaluationError as e:
     print(f"Evaluation failed: {e}")
 ```
-
-<<<<<<< HEAD
 ## Examples
 
 Check out the [examples/](examples/) directory:
@@ -550,30 +355,13 @@
 - **6,000+ executions per second** on standard hardware  
 - **Linear scaling** up to 1000+ rules
 - **Minimal memory footprint**
-=======
-## Performance
-
-Symbolica is optimized for AI agent workflows:
-
-- **Sub-millisecond execution** for typical rule sets
-- **6,000+ executions per second** on standard hardware
-- **Linear scaling** up to 1000+ rules
-- **Minimal memory footprint** with efficient AST evaluation
-- **No external dependencies** except PyYAML
->>>>>>> 78c2b7ba
 
 ## Contributing
 
 1. Fork the repository
-<<<<<<< HEAD
 2. Create a feature branch  
 3. Add tests for new functionality
 4. Run tests: `pytest`
-=======
-2. Create a feature branch
-3. Add tests for new functionality
-4. Ensure all tests pass: `pytest`
->>>>>>> 78c2b7ba
 5. Submit a pull request
 
 ## License
@@ -583,16 +371,9 @@
 ## Support
 
 - **Issues**: [GitHub Issues](https://github.com/anibjoshi/symbolica/issues)
-<<<<<<< HEAD
-=======
 - **Documentation**: [Read the Docs](https://symbolica.readthedocs.io)
->>>>>>> 78c2b7ba
 - **Repository**: [GitHub](https://github.com/anibjoshi/symbolica)
 
 ---
 
-<<<<<<< HEAD
-**Symbolica**: Reliable reasoning for AI agents. Because deterministic beats probabilistic for critical decisions.
-=======
-**Symbolica**: Reliable reasoning for AI agents. Because deterministic beats probabilistic for critical decisions. 
->>>>>>> 78c2b7ba
+**Symbolica**: Reliable reasoning for AI agents. Because deterministic beats probabilistic for critical decisions.